--- conflicted
+++ resolved
@@ -26,11 +26,7 @@
     user: config.username,
     password: config.password,
     ssl: config.ssl,
-<<<<<<< HEAD
-    max: config.maxConnectionsPerServer ?? 50,
-=======
-    max: 100,
->>>>>>> f8fe3a85
+    max: config.maxConnectionsPerServer ?? 100,
   };
 
   if (serverConfig.databaseProxyEndpoint) {
